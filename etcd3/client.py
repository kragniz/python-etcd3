import functools
import inspect
import threading

import grpc
import grpc._channel

from six.moves import queue

import etcd3.etcdrpc as etcdrpc
import etcd3.exceptions as exceptions
import etcd3.leases as leases
import etcd3.locks as locks
import etcd3.members
import etcd3.transactions as transactions
import etcd3.utils as utils
import etcd3.watch as watch

_EXCEPTIONS_BY_CODE = {
    grpc.StatusCode.INTERNAL: exceptions.InternalServerError,
    grpc.StatusCode.UNAVAILABLE: exceptions.ConnectionFailedError,
    grpc.StatusCode.DEADLINE_EXCEEDED: exceptions.ConnectionTimeoutError,
    grpc.StatusCode.FAILED_PRECONDITION: exceptions.PreconditionFailedError,
}


def _translate_exception(exc):
    code = exc.code()
    exception = _EXCEPTIONS_BY_CODE.get(code)
    if exception is None:
        raise
    raise exception


def _handle_errors(f):
    if inspect.isgeneratorfunction(f):
        def handler(*args, **kwargs):
            try:
                for data in f(*args, **kwargs):
                    yield data
            except grpc.RpcError as exc:
                _translate_exception(exc)
    else:
        def handler(*args, **kwargs):
            try:
                return f(*args, **kwargs)
            except grpc.RpcError as exc:
                _translate_exception(exc)

    return functools.wraps(f)(handler)


class Transactions(object):
    def __init__(self):
        self.value = transactions.Value
        self.version = transactions.Version
        self.create = transactions.Create
        self.mod = transactions.Mod

        self.put = transactions.Put
        self.get = transactions.Get
        self.delete = transactions.Delete
        self.txn = transactions.Txn


class KVMetadata(object):
    def __init__(self, keyvalue, header):
        self.key = keyvalue.key
        self.create_revision = keyvalue.create_revision
        self.mod_revision = keyvalue.mod_revision
        self.version = keyvalue.version
        self.lease_id = keyvalue.lease
        self.response_header = header


class Status(object):
    def __init__(self, version, db_size, leader, raft_index, raft_term):
        self.version = version
        self.db_size = db_size
        self.leader = leader
        self.raft_index = raft_index
        self.raft_term = raft_term


class Alarm(object):
    def __init__(self, alarm_type, member_id):
        self.alarm_type = alarm_type
        self.member_id = member_id


class EtcdTokenCallCredentials(grpc.AuthMetadataPlugin):
    """Metadata wrapper for raw access token credentials."""

    def __init__(self, access_token):
        self._access_token = access_token

    def __call__(self, context, callback):
        metadata = (('token', self._access_token),)
        callback(metadata, None)


class Etcd3Client(object):
    def __init__(self, host='localhost', port=2379,
                 ca_cert=None, cert_key=None, cert_cert=None, timeout=None,
                 user=None, password=None, grpc_options=None):

        self._url = '{host}:{port}'.format(host=host, port=port)
        self.metadata = None

        cert_params = [c is not None for c in (cert_cert, cert_key)]
        if ca_cert is not None:
            if all(cert_params):
                credentials = self._get_secure_creds(
                    ca_cert,
                    cert_key,
                    cert_cert
                )
                self.uses_secure_channel = True
                self.channel = grpc.secure_channel(self._url, credentials,
                                                   options=grpc_options)
            elif any(cert_params):
                # some of the cert parameters are set
                raise ValueError(
                    'to use a secure channel ca_cert is required by itself, '
                    'or cert_cert and cert_key must both be specified.')
            else:
                credentials = self._get_secure_creds(ca_cert, None, None)
                self.uses_secure_channel = True
                self.channel = grpc.secure_channel(self._url, credentials,
                                                   options=grpc_options)
        else:
            self.uses_secure_channel = False
            self.channel = grpc.insecure_channel(self._url,
                                                 options=grpc_options)

        self.timeout = timeout
        self.call_credentials = None

        cred_params = [c is not None for c in (user, password)]

        if all(cred_params):
            self.auth_stub = etcdrpc.AuthStub(self.channel)
            auth_request = etcdrpc.AuthenticateRequest(
                name=user,
                password=password
            )

            resp = self.auth_stub.Authenticate(auth_request, self.timeout)
            self.metadata = (('token', resp.token),)
            self.call_credentials = grpc.metadata_call_credentials(
                EtcdTokenCallCredentials(resp.token))

        elif any(cred_params):
            raise Exception(
                'if using authentication credentials both user and password '
                'must be specified.'
            )

        self.kvstub = etcdrpc.KVStub(self.channel)
        self.watcher = watch.Watcher(
            etcdrpc.WatchStub(self.channel),
            timeout=self.timeout,
            call_credentials=self.call_credentials,
            metadata=self.metadata
        )
        self.clusterstub = etcdrpc.ClusterStub(self.channel)
        self.leasestub = etcdrpc.LeaseStub(self.channel)
        self.maintenancestub = etcdrpc.MaintenanceStub(self.channel)
        self.transactions = Transactions()

    def close(self):
        """Call the GRPC channel close semantics."""
        if hasattr(self, 'channel'):
            self.channel.close()

    def __enter__(self):
        return self

    def __exit__(self, *args):
        self.close()

    def _get_secure_creds(self, ca_cert, cert_key=None, cert_cert=None):
        cert_key_file = None
        cert_cert_file = None

        with open(ca_cert, 'rb') as f:
            ca_cert_file = f.read()

        if cert_key is not None:
            with open(cert_key, 'rb') as f:
                cert_key_file = f.read()

        if cert_cert is not None:
            with open(cert_cert, 'rb') as f:
                cert_cert_file = f.read()

        return grpc.ssl_channel_credentials(
            ca_cert_file,
            cert_key_file,
            cert_cert_file
        )

    def _build_get_range_request(self, key,
                                 range_end=None,
                                 limit=None,
                                 revision=0,
                                 sort_order=None,
                                 sort_target='key',
                                 serializable=False,
                                 keys_only=False,
                                 count_only=False,
                                 min_mod_revision=None,
                                 max_mod_revision=None,
                                 min_create_revision=None,
                                 max_create_revision=None):
        range_request = etcdrpc.RangeRequest()
        range_request.key = utils.to_bytes(key)
        range_request.keys_only = keys_only
        range_request.count_only = count_only
        range_request.serializable = serializable

        if range_end is not None:
            range_request.range_end = utils.to_bytes(range_end)
        if limit is not None:
            range_request.limit = limit
        if revision is not None:
            range_request.revision = revision
        if min_mod_revision is not None:
            range_request.min_mod_revision = min_mod_revision
        if max_mod_revision is not None:
            range_request.max_mod_revision = max_mod_revision
        if min_create_revision is not None:
            range_request.min_mod_revision = min_create_revision
        if max_create_revision is not None:
            range_request.min_mod_revision = max_create_revision

        sort_orders = {
            None: etcdrpc.RangeRequest.NONE,
            'ascend': etcdrpc.RangeRequest.ASCEND,
            'descend': etcdrpc.RangeRequest.DESCEND,
        }
        request_sort_order = sort_orders.get(sort_order)
        if request_sort_order is None:
            raise ValueError('unknown sort order: "{}"'.format(sort_order))
        range_request.sort_order = request_sort_order

        sort_targets = {
            None: etcdrpc.RangeRequest.KEY,
            'key': etcdrpc.RangeRequest.KEY,
            'version': etcdrpc.RangeRequest.VERSION,
            'create': etcdrpc.RangeRequest.CREATE,
            'mod': etcdrpc.RangeRequest.MOD,
            'value': etcdrpc.RangeRequest.VALUE,
        }
        request_sort_target = sort_targets.get(sort_target)
        if request_sort_target is None:
            raise ValueError('sort_target must be one of "key", '
                             '"version", "create", "mod" or "value"')
<<<<<<< HEAD

        range_request.revision = revision
        range_request.serializable = serializable
=======
        range_request.sort_target = request_sort_target
>>>>>>> 6c3497a3

        return range_request

    @_handle_errors
<<<<<<< HEAD
    def get_response(self, key, serializable=False, **kwargs):
        """Get the value of a key from etcd."""
        range_request = self._build_get_range_request(
            key,
            serializable=serializable,
=======
    def get_response(self, key, **kwargs):
        """Get the value of a key from etcd."""
        range_request = self._build_get_range_request(
            key,
>>>>>>> 6c3497a3
            **kwargs
        )

        return self.kvstub.Range(
            range_request,
            self.timeout,
            credentials=self.call_credentials,
            metadata=self.metadata
        )

    def get(self, key, **kwargs):
        """
        Get the value of a key from etcd.

        example usage:

        .. code-block:: python

            >>> import etcd3
            >>> etcd = etcd3.client()
            >>> etcd.get('/thing/key')
            'hello world'

        :param key: key in etcd to get
<<<<<<< HEAD
        :param serializable: whether to allow serializable reads. This can
            result in stale reads
        :param revision: key value revision
=======
>>>>>>> 6c3497a3
        :returns: value of key and metadata
        :rtype: bytes, ``KVMetadata``
        """
        range_response = self.get_response(key, **kwargs)
        if range_response.count < 1:
            return None, None
        else:
            kv = range_response.kvs.pop()
            return kv.value, KVMetadata(kv, range_response.header)

    @_handle_errors
    def get_prefix_response(self, key_prefix, **kwargs):
        """Get a range of keys with a prefix."""
        if any(kwarg in kwargs for kwarg in ("key", "range_end")):
            raise TypeError("Don't use key or range_end with prefix")

        range_request = self._build_get_range_request(
            key=key_prefix,
            range_end=utils.prefix_range_end(utils.to_bytes(key_prefix)),
            **kwargs
        )

        return self.kvstub.Range(
            range_request,
            self.timeout,
            credentials=self.call_credentials,
            metadata=self.metadata
        )

    def get_prefix(self, key_prefix, **kwargs):
        """
        Get a range of keys with a prefix.

        :param key_prefix: first key in range
        :param keys_only: if True, retrieve only the keys, not the values
        :param revision: key value revision
        :returns: sequence of (value, metadata) tuples
        """
        range_response = self.get_prefix_response(key_prefix, **kwargs)
        return (
            (kv.value, KVMetadata(kv, range_response.header))
            for kv in range_response.kvs
        )

    @_handle_errors
    def get_range_response(self, range_start, range_end, sort_order=None,
                           sort_target='key', **kwargs):
        """Get a range of keys."""
        range_request = self._build_get_range_request(
            key=range_start,
            range_end=range_end,
            sort_order=sort_order,
            sort_target=sort_target,
            **kwargs
        )

        return self.kvstub.Range(
            range_request,
            self.timeout,
            credentials=self.call_credentials,
            metadata=self.metadata
        )

    def get_range(self, range_start, range_end, **kwargs):
        """
        Get a range of keys.

        :param range_start: first key in range
        :param range_end: last key in range
        :returns: sequence of (value, metadata) tuples
        """
        range_response = self.get_range_response(range_start, range_end,
                                                 **kwargs)
        for kv in range_response.kvs:
            yield (kv.value, KVMetadata(kv, range_response.header))

    @_handle_errors
    def get_all_response(self, sort_order=None, sort_target='key',
                         keys_only=False):
        """Get all keys currently stored in etcd."""
        range_request = self._build_get_range_request(
            key=b'\0',
            range_end=b'\0',
            sort_order=sort_order,
            sort_target=sort_target,
            keys_only=keys_only,
        )

        return self.kvstub.Range(
            range_request,
            self.timeout,
            credentials=self.call_credentials,
            metadata=self.metadata
        )

    def get_all(self, **kwargs):
        """
        Get all keys currently stored in etcd.

        :param keys_only: if True, retrieve only the keys, not the values
        :returns: sequence of (value, metadata) tuples
        """
        range_response = self.get_all_response(**kwargs)
        for kv in range_response.kvs:
            yield (kv.value, KVMetadata(kv, range_response.header))

    def _build_put_request(self, key, value, lease=None, prev_kv=False):
        put_request = etcdrpc.PutRequest()
        put_request.key = utils.to_bytes(key)
        put_request.value = utils.to_bytes(value)
        put_request.lease = utils.lease_to_id(lease)
        put_request.prev_kv = prev_kv

        return put_request

    @_handle_errors
    def put(self, key, value, lease=None, prev_kv=False):
        """
        Save a value to etcd.

        Example usage:

        .. code-block:: python

            >>> import etcd3
            >>> etcd = etcd3.client()
            >>> etcd.put('/thing/key', 'hello world')

        :param key: key in etcd to set
        :param value: value to set key to
        :type value: bytes
        :param lease: Lease to associate with this key.
        :type lease: either :class:`.Lease`, or int (ID of lease)
        :param prev_kv: return the previous key-value pair
        :type prev_kv: bool
        :returns: a response containing a header and the prev_kv
        :rtype: :class:`.rpc_pb2.PutResponse`
        """
        put_request = self._build_put_request(key, value, lease=lease,
                                              prev_kv=prev_kv)
        return self.kvstub.Put(
            put_request,
            self.timeout,
            credentials=self.call_credentials,
            metadata=self.metadata
        )

    @_handle_errors
    def put_if_not_exists(self, key, value, lease=None):
        """
        Atomically puts a value only if the key previously had no value.

        This is the etcdv3 equivalent to setting a key with the etcdv2
        parameter prevExist=false.

        :param key: key in etcd to put
        :param value: value to be written to key
        :type value: bytes
        :param lease: Lease to associate with this key.
        :type lease: either :class:`.Lease`, or int (ID of lease)
        :returns: state of transaction, ``True`` if the put was successful,
                  ``False`` otherwise
        :rtype: bool
        """
        status, _ = self.transaction(
            compare=[self.transactions.create(key) == '0'],
            success=[self.transactions.put(key, value, lease=lease)],
            failure=[],
        )

        return status

    @_handle_errors
    def replace(self, key, initial_value, new_value):
        """
        Atomically replace the value of a key with a new value.

        This compares the current value of a key, then replaces it with a new
        value if it is equal to a specified value. This operation takes place
        in a transaction.

        :param key: key in etcd to replace
        :param initial_value: old value to replace
        :type initial_value: bytes
        :param new_value: new value of the key
        :type new_value: bytes
        :returns: status of transaction, ``True`` if the replace was
                  successful, ``False`` otherwise
        :rtype: bool
        """
        status, _ = self.transaction(
            compare=[self.transactions.value(key) == initial_value],
            success=[self.transactions.put(key, new_value)],
            failure=[],
        )

        return status

    def _build_delete_request(self, key,
                              range_end=None,
                              prev_kv=False):
        delete_request = etcdrpc.DeleteRangeRequest()
        delete_request.key = utils.to_bytes(key)
        delete_request.prev_kv = prev_kv

        if range_end is not None:
            delete_request.range_end = utils.to_bytes(range_end)

        return delete_request

    @_handle_errors
    def delete(self, key, prev_kv=False, return_response=False):
        """
        Delete a single key in etcd.

        :param key: key in etcd to delete
        :param prev_kv: return the deleted key-value pair
        :type prev_kv: bool
        :param return_response: return the full response
        :type return_response: bool
        :returns: True if the key has been deleted when
                  ``return_response`` is False and a response containing
                  a header, the number of deleted keys and prev_kvs when
                  ``return_response`` is True
        """
        delete_request = self._build_delete_request(key, prev_kv=prev_kv)
        delete_response = self.kvstub.DeleteRange(
            delete_request,
            self.timeout,
            credentials=self.call_credentials,
            metadata=self.metadata
        )
        if return_response:
            return delete_response
        return delete_response.deleted >= 1

    @_handle_errors
    def delete_prefix(self, prefix):
        """Delete a range of keys with a prefix in etcd."""
        delete_request = self._build_delete_request(
            prefix,
            range_end=utils.prefix_range_end(utils.to_bytes(prefix))
        )
        return self.kvstub.DeleteRange(
            delete_request,
            self.timeout,
            credentials=self.call_credentials,
            metadata=self.metadata
        )

    @_handle_errors
    def status(self):
        """Get the status of the responding member."""
        status_request = etcdrpc.StatusRequest()
        status_response = self.maintenancestub.Status(
            status_request,
            self.timeout,
            credentials=self.call_credentials,
            metadata=self.metadata
        )

        for m in self.members:
            if m.id == status_response.leader:
                leader = m
                break
        else:
            # raise exception?
            leader = None

        return Status(status_response.version,
                      status_response.dbSize,
                      leader,
                      status_response.raftIndex,
                      status_response.raftTerm)

    @_handle_errors
    def add_watch_callback(self, *args, **kwargs):
        """
        Watch a key or range of keys and call a callback on every response.

        If timeout was declared during the client initialization and
        the watch cannot be created during that time the method raises
        a ``WatchTimedOut`` exception.

        :param key: key to watch
        :param callback: callback function

        :returns: watch_id. Later it could be used for cancelling watch.
        """
        try:
            return self.watcher.add_callback(*args, **kwargs)
        except queue.Empty:
            raise exceptions.WatchTimedOut()

    @_handle_errors
    def add_watch_prefix_callback(self, key_prefix, callback, **kwargs):
        """
        Watch a prefix and call a callback on every response.

        If timeout was declared during the client initialization and
        the watch cannot be created during that time the method raises
        a ``WatchTimedOut`` exception.

        :param key_prefix: prefix to watch
        :param callback: callback function

        :returns: watch_id. Later it could be used for cancelling watch.
        """
        kwargs['range_end'] = \
            utils.prefix_range_end(utils.to_bytes(key_prefix))

        return self.add_watch_callback(key_prefix, callback, **kwargs)

    @_handle_errors
    def watch_response(self, key, **kwargs):
        """
        Watch a key.

        Example usage:

        .. code-block:: python
            responses_iterator, cancel = etcd.watch_response('/doot/key')
            for response in responses_iterator:
                print(response)

        :param key: key to watch

        :returns: tuple of ``responses_iterator`` and ``cancel``.
                  Use ``responses_iterator`` to get the watch responses,
                  each of which contains a header and a list of events.
                  Use ``cancel`` to cancel the watch request.
        """
        response_queue = queue.Queue()

        def callback(response):
            response_queue.put(response)

        watch_id = self.add_watch_callback(key, callback, **kwargs)
        canceled = threading.Event()

        def cancel():
            canceled.set()
            response_queue.put(None)
            self.cancel_watch(watch_id)

        @_handle_errors
        def iterator():
            while not canceled.is_set():
                response = response_queue.get()
                if response is None:
                    canceled.set()
                if isinstance(response, Exception):
                    canceled.set()
                    raise response
                if not canceled.is_set():
                    yield response

        return iterator(), cancel

    def watch(self, key, **kwargs):
        """
        Watch a key.

        Example usage:

        .. code-block:: python
            events_iterator, cancel = etcd.watch('/doot/key')
            for event in events_iterator:
                print(event)

        :param key: key to watch

        :returns: tuple of ``events_iterator`` and ``cancel``.
                  Use ``events_iterator`` to get the events of key changes
                  and ``cancel`` to cancel the watch request.
        """
        response_iterator, cancel = self.watch_response(key, **kwargs)
        return utils.response_to_event_iterator(response_iterator), cancel

    def watch_prefix_response(self, key_prefix, **kwargs):
        """
        Watch a range of keys with a prefix.

        :param key_prefix: prefix to watch

        :returns: tuple of ``responses_iterator`` and ``cancel``.
        """
        kwargs['range_end'] = \
            utils.prefix_range_end(utils.to_bytes(key_prefix))
        return self.watch_response(key_prefix, **kwargs)

    def watch_prefix(self, key_prefix, **kwargs):
        """
        Watch a range of keys with a prefix.

        :param key_prefix: prefix to watch

        :returns: tuple of ``events_iterator`` and ``cancel``.
        """
        kwargs['range_end'] = \
            utils.prefix_range_end(utils.to_bytes(key_prefix))
        return self.watch(key_prefix, **kwargs)

    @_handle_errors
    def watch_once_response(self, key, timeout=None, **kwargs):
        """
        Watch a key and stop after the first response.

        If the timeout was specified and response didn't arrive method
        will raise ``WatchTimedOut`` exception.

        :param key: key to watch
        :param timeout: (optional) timeout in seconds.

        :returns: ``WatchResponse``
        """
        response_queue = queue.Queue()

        def callback(response):
            response_queue.put(response)

        watch_id = self.add_watch_callback(key, callback, **kwargs)

        try:
            return response_queue.get(timeout=timeout)
        except queue.Empty:
            raise exceptions.WatchTimedOut()
        finally:
            self.cancel_watch(watch_id)

    def watch_once(self, key, timeout=None, **kwargs):
        """
        Watch a key and stop after the first event.

        If the timeout was specified and event didn't arrive method
        will raise ``WatchTimedOut`` exception.

        :param key: key to watch
        :param timeout: (optional) timeout in seconds.

        :returns: ``Event``
        """
        response = self.watch_once_response(key, timeout=timeout, **kwargs)
        return response.events[0]

    def watch_prefix_once_response(self, key_prefix, timeout=None, **kwargs):
        """
        Watch a range of keys with a prefix and stop after the first response.

        If the timeout was specified and response didn't arrive method
        will raise ``WatchTimedOut`` exception.
        """
        kwargs['range_end'] = \
            utils.prefix_range_end(utils.to_bytes(key_prefix))
        return self.watch_once_response(key_prefix, timeout=timeout, **kwargs)

    def watch_prefix_once(self, key_prefix, timeout=None, **kwargs):
        """
        Watch a range of keys with a prefix and stop after the first event.

        If the timeout was specified and event didn't arrive method
        will raise ``WatchTimedOut`` exception.
        """
        kwargs['range_end'] = \
            utils.prefix_range_end(utils.to_bytes(key_prefix))
        return self.watch_once(key_prefix, timeout=timeout, **kwargs)

    @_handle_errors
    def cancel_watch(self, watch_id):
        """
        Stop watching a key or range of keys.

        :param watch_id: watch_id returned by ``add_watch_callback`` method
        """
        self.watcher.cancel(watch_id)

    def _ops_to_requests(self, ops):
        """
        Return a list of grpc requests.

        Returns list from an input list of etcd3.transactions.{Put, Get,
        Delete, Txn} objects.
        """
        request_ops = []
        for op in ops:
            if isinstance(op, transactions.Put):
                request = self._build_put_request(op.key, op.value,
                                                  op.lease, op.prev_kv)
                request_op = etcdrpc.RequestOp(request_put=request)
                request_ops.append(request_op)

            elif isinstance(op, transactions.Get):
                request = self._build_get_range_request(op.key, op.range_end)
                request_op = etcdrpc.RequestOp(request_range=request)
                request_ops.append(request_op)

            elif isinstance(op, transactions.Delete):
                request = self._build_delete_request(op.key, op.range_end,
                                                     op.prev_kv)
                request_op = etcdrpc.RequestOp(request_delete_range=request)
                request_ops.append(request_op)

            elif isinstance(op, transactions.Txn):
                compare = [c.build_message() for c in op.compare]
                success_ops = self._ops_to_requests(op.success)
                failure_ops = self._ops_to_requests(op.failure)
                request = etcdrpc.TxnRequest(compare=compare,
                                             success=success_ops,
                                             failure=failure_ops)
                request_op = etcdrpc.RequestOp(request_txn=request)
                request_ops.append(request_op)

            else:
                raise Exception(
                    'Unknown request class {}'.format(op.__class__))
        return request_ops

    @_handle_errors
    def transaction(self, compare, success=None, failure=None):
        """
        Perform a transaction.

        Example usage:

        .. code-block:: python

            etcd.transaction(
                compare=[
                    etcd.transactions.value('/doot/testing') == 'doot',
                    etcd.transactions.version('/doot/testing') > 0,
                ],
                success=[
                    etcd.transactions.put('/doot/testing', 'success'),
                ],
                failure=[
                    etcd.transactions.put('/doot/testing', 'failure'),
                ]
            )

        :param compare: A list of comparisons to make
        :param success: A list of operations to perform if all the comparisons
                        are true
        :param failure: A list of operations to perform if any of the
                        comparisons are false
        :return: A tuple of (operation status, responses)
        """
        compare = [c.build_message() for c in compare]

        success_ops = self._ops_to_requests(success)
        failure_ops = self._ops_to_requests(failure)

        transaction_request = etcdrpc.TxnRequest(compare=compare,
                                                 success=success_ops,
                                                 failure=failure_ops)
        txn_response = self.kvstub.Txn(
            transaction_request,
            self.timeout,
            credentials=self.call_credentials,
            metadata=self.metadata
        )

        responses = []
        for response in txn_response.responses:
            response_type = response.WhichOneof('response')
            if response_type in ['response_put', 'response_delete_range',
                                 'response_txn']:
                responses.append(response)

            elif response_type == 'response_range':
                range_kvs = []
                for kv in response.response_range.kvs:
                    range_kvs.append((kv.value,
                                      KVMetadata(kv, txn_response.header)))

                responses.append(range_kvs)

        return txn_response.succeeded, responses

    @_handle_errors
    def lease(self, ttl, lease_id=None):
        """
        Create a new lease.

        All keys attached to this lease will be expired and deleted if the
        lease expires. A lease can be sent keep alive messages to refresh the
        ttl.

        :param ttl: Requested time to live
        :param lease_id: Requested ID for the lease

        :returns: new lease
        :rtype: :class:`.Lease`
        """
        lease_grant_request = etcdrpc.LeaseGrantRequest(TTL=ttl, ID=lease_id)
        lease_grant_response = self.leasestub.LeaseGrant(
            lease_grant_request,
            self.timeout,
            credentials=self.call_credentials,
            metadata=self.metadata
        )
        return leases.Lease(lease_id=lease_grant_response.ID,
                            ttl=lease_grant_response.TTL,
                            etcd_client=self)

    @_handle_errors
    def revoke_lease(self, lease_id):
        """
        Revoke a lease.

        :param lease_id: ID of the lease to revoke.
        """
        lease_revoke_request = etcdrpc.LeaseRevokeRequest(ID=lease_id)
        self.leasestub.LeaseRevoke(
            lease_revoke_request,
            self.timeout,
            credentials=self.call_credentials,
            metadata=self.metadata
        )

    @_handle_errors
    def refresh_lease(self, lease_id):
        keep_alive_request = etcdrpc.LeaseKeepAliveRequest(ID=lease_id)
        request_stream = [keep_alive_request]
        for response in self.leasestub.LeaseKeepAlive(
                iter(request_stream),
                self.timeout,
                credentials=self.call_credentials,
                metadata=self.metadata):
            yield response

    @_handle_errors
    def get_lease_info(self, lease_id):
        # only available in etcd v3.1.0 and later
        ttl_request = etcdrpc.LeaseTimeToLiveRequest(ID=lease_id,
                                                     keys=True)
        return self.leasestub.LeaseTimeToLive(
            ttl_request,
            self.timeout,
            credentials=self.call_credentials,
            metadata=self.metadata
        )

    @_handle_errors
    def lock(self, name, ttl=60):
        """
        Create a new lock.

        :param name: name of the lock
        :type name: string or bytes
        :param ttl: length of time for the lock to live for in seconds. The
                    lock will be released after this time elapses, unless
                    refreshed
        :type ttl: int
        :returns: new lock
        :rtype: :class:`.Lock`
        """
        return locks.Lock(name, ttl=ttl, etcd_client=self)

    @_handle_errors
    def add_member(self, urls):
        """
        Add a member into the cluster.

        :returns: new member
        :rtype: :class:`.Member`
        """
        member_add_request = etcdrpc.MemberAddRequest(peerURLs=urls)

        member_add_response = self.clusterstub.MemberAdd(
            member_add_request,
            self.timeout,
            credentials=self.call_credentials,
            metadata=self.metadata
        )

        member = member_add_response.member
        return etcd3.members.Member(member.ID,
                                    member.name,
                                    member.peerURLs,
                                    member.clientURLs,
                                    etcd_client=self)

    @_handle_errors
    def remove_member(self, member_id):
        """
        Remove an existing member from the cluster.

        :param member_id: ID of the member to remove
        """
        member_rm_request = etcdrpc.MemberRemoveRequest(ID=member_id)
        self.clusterstub.MemberRemove(
            member_rm_request,
            self.timeout,
            credentials=self.call_credentials,
            metadata=self.metadata
        )

    @_handle_errors
    def update_member(self, member_id, peer_urls):
        """
        Update the configuration of an existing member in the cluster.

        :param member_id: ID of the member to update
        :param peer_urls: new list of peer urls the member will use to
                          communicate with the cluster
        """
        member_update_request = etcdrpc.MemberUpdateRequest(ID=member_id,
                                                            peerURLs=peer_urls)
        self.clusterstub.MemberUpdate(
            member_update_request,
            self.timeout,
            credentials=self.call_credentials,
            metadata=self.metadata
        )

    @property
    def members(self):
        """
        List of all members associated with the cluster.

        :type: sequence of :class:`.Member`

        """
        member_list_request = etcdrpc.MemberListRequest()
        member_list_response = self.clusterstub.MemberList(
            member_list_request,
            self.timeout,
            credentials=self.call_credentials,
            metadata=self.metadata
        )

        for member in member_list_response.members:
            yield etcd3.members.Member(member.ID,
                                       member.name,
                                       member.peerURLs,
                                       member.clientURLs,
                                       etcd_client=self)

    @_handle_errors
    def compact(self, revision, physical=False):
        """
        Compact the event history in etcd up to a given revision.

        All superseded keys with a revision less than the compaction revision
        will be removed.

        :param revision: revision for the compaction operation
        :param physical: if set to True, the request will wait until the
                         compaction is physically applied to the local database
                         such that compacted entries are totally removed from
                         the backend database
        """
        compact_request = etcdrpc.CompactionRequest(revision=revision,
                                                    physical=physical)
        self.kvstub.Compact(
            compact_request,
            self.timeout,
            credentials=self.call_credentials,
            metadata=self.metadata
        )

    @_handle_errors
    def defragment(self):
        """Defragment a member's backend database to recover storage space."""
        defrag_request = etcdrpc.DefragmentRequest()
        self.maintenancestub.Defragment(
            defrag_request,
            self.timeout,
            credentials=self.call_credentials,
            metadata=self.metadata
        )

    @_handle_errors
    def hash(self):
        """
        Return the hash of the local KV state.

        :returns: kv state hash
        :rtype: int
        """
        hash_request = etcdrpc.HashRequest()
        return self.maintenancestub.Hash(hash_request).hash

    def _build_alarm_request(self, alarm_action, member_id, alarm_type):
        alarm_request = etcdrpc.AlarmRequest()

        if alarm_action == 'get':
            alarm_request.action = etcdrpc.AlarmRequest.GET
        elif alarm_action == 'activate':
            alarm_request.action = etcdrpc.AlarmRequest.ACTIVATE
        elif alarm_action == 'deactivate':
            alarm_request.action = etcdrpc.AlarmRequest.DEACTIVATE
        else:
            raise ValueError('Unknown alarm action: {}'.format(alarm_action))

        alarm_request.memberID = member_id

        if alarm_type == 'none':
            alarm_request.alarm = etcdrpc.NONE
        elif alarm_type == 'no space':
            alarm_request.alarm = etcdrpc.NOSPACE
        else:
            raise ValueError('Unknown alarm type: {}'.format(alarm_type))

        return alarm_request

    @_handle_errors
    def create_alarm(self, member_id=0):
        """Create an alarm.

        If no member id is given, the alarm is activated for all the
        members of the cluster. Only the `no space` alarm can be raised.

        :param member_id: The cluster member id to create an alarm to.
                          If 0, the alarm is created for all the members
                          of the cluster.
        :returns: list of :class:`.Alarm`
        """
        alarm_request = self._build_alarm_request('activate',
                                                  member_id,
                                                  'no space')
        alarm_response = self.maintenancestub.Alarm(
            alarm_request,
            self.timeout,
            credentials=self.call_credentials,
            metadata=self.metadata
        )

        return [Alarm(alarm.alarm, alarm.memberID)
                for alarm in alarm_response.alarms]

    @_handle_errors
    def list_alarms(self, member_id=0, alarm_type='none'):
        """List the activated alarms.

        :param member_id:
        :param alarm_type: The cluster member id to create an alarm to.
                           If 0, the alarm is created for all the members
                           of the cluster.
        :returns: sequence of :class:`.Alarm`
        """
        alarm_request = self._build_alarm_request('get',
                                                  member_id,
                                                  alarm_type)
        alarm_response = self.maintenancestub.Alarm(
            alarm_request,
            self.timeout,
            credentials=self.call_credentials,
            metadata=self.metadata
        )

        for alarm in alarm_response.alarms:
            yield Alarm(alarm.alarm, alarm.memberID)

    @_handle_errors
    def disarm_alarm(self, member_id=0):
        """Cancel an alarm.

        :param member_id: The cluster member id to cancel an alarm.
                          If 0, the alarm is canceled for all the members
                          of the cluster.
        :returns: List of :class:`.Alarm`
        """
        alarm_request = self._build_alarm_request('deactivate',
                                                  member_id,
                                                  'no space')
        alarm_response = self.maintenancestub.Alarm(
            alarm_request,
            self.timeout,
            credentials=self.call_credentials,
            metadata=self.metadata
        )

        return [Alarm(alarm.alarm, alarm.memberID)
                for alarm in alarm_response.alarms]

    @_handle_errors
    def snapshot(self, file_obj):
        """Take a snapshot of the database.

        :param file_obj: A file-like object to write the database contents in.
        """
        snapshot_request = etcdrpc.SnapshotRequest()
        snapshot_response = self.maintenancestub.Snapshot(
            snapshot_request,
            self.timeout,
            credentials=self.call_credentials,
            metadata=self.metadata
        )

        for response in snapshot_response:
            file_obj.write(response.blob)


def client(host='localhost', port=2379,
           ca_cert=None, cert_key=None, cert_cert=None, timeout=None,
           user=None, password=None, grpc_options=None):
    """Return an instance of an Etcd3Client."""
    return Etcd3Client(host=host,
                       port=port,
                       ca_cert=ca_cert,
                       cert_key=cert_key,
                       cert_cert=cert_cert,
                       timeout=timeout,
                       user=user,
                       password=password,
                       grpc_options=grpc_options)<|MERGE_RESOLUTION|>--- conflicted
+++ resolved
@@ -256,29 +256,19 @@
         if request_sort_target is None:
             raise ValueError('sort_target must be one of "key", '
                              '"version", "create", "mod" or "value"')
-<<<<<<< HEAD
 
         range_request.revision = revision
         range_request.serializable = serializable
-=======
         range_request.sort_target = request_sort_target
->>>>>>> 6c3497a3
 
         return range_request
 
     @_handle_errors
-<<<<<<< HEAD
     def get_response(self, key, serializable=False, **kwargs):
         """Get the value of a key from etcd."""
         range_request = self._build_get_range_request(
             key,
             serializable=serializable,
-=======
-    def get_response(self, key, **kwargs):
-        """Get the value of a key from etcd."""
-        range_request = self._build_get_range_request(
-            key,
->>>>>>> 6c3497a3
             **kwargs
         )
 
@@ -303,12 +293,9 @@
             'hello world'
 
         :param key: key in etcd to get
-<<<<<<< HEAD
         :param serializable: whether to allow serializable reads. This can
             result in stale reads
         :param revision: key value revision
-=======
->>>>>>> 6c3497a3
         :returns: value of key and metadata
         :rtype: bytes, ``KVMetadata``
         """
